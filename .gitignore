*.py[cod]

# C extensions
*.so

# Packages
*.egg
*.egg-info
dist
build
eggs
.eggs
parts
bin
var
sdist
develop-eggs
.installed.cfg
lib
lib64
pip-wheel-metadata
venv*

# Installer logs
pip-log.txt

# Unit test / coverage reports
.coverage
.tox
nosetests.xml

# Translations
*.mo

# Mr Developer
.mr.developer.cfg
.project
.pydevproject

# Complexity
output/*.html
output/*/index.html

# Sphinx
docs/_build
docs/modules.rst
docs/*.internal.rst
docs/*.utils.rst
docs/*._utils.*

# Blockchain
chains

# Hypothese Property base testing
.hypothesis

# tox/pytest cache
.cache
.pytest_cache

# Test output logs
logs
<<<<<<< HEAD
### JetBrains template
# Covers JetBrains IDEs: IntelliJ, RubyMine, PhpStorm, AppCode, PyCharm, CLion, Android Studio and Webstorm
# Reference: https://intellij-support.jetbrains.com/hc/en-us/articles/206544839
.idea
=======
>>>>>>> 08079407

# VIM temp files
*.sw[op]

# mypy
.mypy_cache
<<<<<<< HEAD
=======

# Covers JetBrains IDEs: IntelliJ, RubyMine, PhpStorm, AppCode, PyCharm, CLion, Android Studio and Webstorm
# For a more precise, explicit template, see:
# https://intellij-support.jetbrains.com/hc/en-us/articles/206544839

## General
.idea/*
.idea_modules/*
>>>>>>> 08079407

## File-based project format:
*.iws

## IntelliJ
out/

## Plugin-specific files:

### mpeltonen/sbt-idea plugin
.idea_modules/

### JIRA plugin
atlassian-ide-plugin.xml

### Crashlytics plugin (for Android Studio and IntelliJ)
com_crashlytics_export_strings.xml
crashlytics.properties
crashlytics-build.properties
fabric.properties

# END JetBrains section<|MERGE_RESOLUTION|>--- conflicted
+++ resolved
@@ -60,21 +60,12 @@
 
 # Test output logs
 logs
-<<<<<<< HEAD
-### JetBrains template
-# Covers JetBrains IDEs: IntelliJ, RubyMine, PhpStorm, AppCode, PyCharm, CLion, Android Studio and Webstorm
-# Reference: https://intellij-support.jetbrains.com/hc/en-us/articles/206544839
-.idea
-=======
->>>>>>> 08079407
 
 # VIM temp files
 *.sw[op]
 
 # mypy
 .mypy_cache
-<<<<<<< HEAD
-=======
 
 # Covers JetBrains IDEs: IntelliJ, RubyMine, PhpStorm, AppCode, PyCharm, CLion, Android Studio and Webstorm
 # For a more precise, explicit template, see:
@@ -83,7 +74,6 @@
 ## General
 .idea/*
 .idea_modules/*
->>>>>>> 08079407
 
 ## File-based project format:
 *.iws
